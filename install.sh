--- conflicted
+++ resolved
@@ -9,11 +9,7 @@
 conda deactivate
 
 # Set environment variables
-<<<<<<< HEAD
-export ENV_NAME=void_sfm
-=======
 export ENV_NAME=vggsfm_tmp
->>>>>>> c65a3a38
 export PYTHON_VERSION=3.10
 export PYTORCH_VERSION=2.1.0
 export CUDA_VERSION=12.1
@@ -24,22 +20,8 @@
 
 # Install PyTorch, torchvision, and PyTorch3D using conda
 conda install pytorch=$PYTORCH_VERSION torchvision pytorch-cuda=$CUDA_VERSION -c pytorch -c nvidia
-<<<<<<< HEAD
-conda install -c fvcore -c iopath -c conda-forge fvcore iopath # Ori
-# https://anaconda.org/conda-forge/fvcore
-#conda install conda-forge::fvcore
-# https://anaconda.org/conda-forge/iopath
-#conda install conda-forge::iopath
-# https://anaconda.org/pytorch3d/pytorch3d
-# https://stackoverflow.com/questions/77401881/cannot-install-pytorch3d-using-conda-or-pip-on-windows-11
-# pytorch3d need to be installed from source
-#pip install "git+https://github.com/facebookresearch/pytorch3d.git@stable"
-#conda install pytorch3d::pytorch3d
-conda install pytorch3d -c pytorch3d # Ori
-=======
 conda install -c fvcore -c iopath -c conda-forge fvcore iopath
 conda install pytorch3d=0.7.5 -c pytorch3d
->>>>>>> c65a3a38
 
 # Install pip packages
 pip install hydra-core --upgrade
